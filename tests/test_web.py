--- conflicted
+++ resolved
@@ -271,16 +271,7 @@
         assert isinstance(result, list)
         assert len(result) > 0
         assert all(
-<<<<<<< HEAD
-<<<<<<< HEAD
-            "protocol" in item and "action" in item and "count" in item
-            for item in result
-=======
-            "protocol" in item and "action" in item and "count" in item for item in result
->>>>>>> f5b8bad (chore: add pre-commit hooks for black and isort)
-=======
-            "protocol" in item and "action" in item and "count" in item for item in result
->>>>>>> 03c550a5
+           "protocol" in item and "action" in item and "count" in item for item in result
         )
 
     def test_ssh_inbound_analyzer(self, sample_logs):
@@ -406,16 +397,11 @@
                 mock_print.assert_any_call(
                     "Starting VPC Flow Log Investigator Web Interface..."
                 )
-<<<<<<< HEAD
-<<<<<<< HEAD
+
                 mock_print.assert_any_call(
                     "Open your browser to: http://localhost:8000"
                 )
-=======
-=======
->>>>>>> 03c550a5
-                mock_print.assert_any_call("Open your browser to: http://localhost:8000")
->>>>>>> f5b8bad (chore: add pre-commit hooks for black and isort)
+
                 mock_run.assert_called_once()
 
     def test_configuration_builder(self):
